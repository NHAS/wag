--- conflicted
+++ resolved
@@ -12,7 +12,6 @@
         "Lockout": 5,
 
         "Tunnel": {
-<<<<<<< HEAD
             "Domain": "http://vpn.test:8080",
             "Port": "8080",
 
@@ -29,7 +28,9 @@
             "OIDC": {
                 "IssuerURL": "",
                 "ClientSecret": "",
-                "ClientID": ""
+                "ClientID": "",
+                "DeviceUsernameClaim": "",
+                "Scopes": []
             },
             "PAM": {
                 "ServiceName": ""
@@ -43,24 +44,6 @@
             "ExternalAddress": "192.168.121.61",
             "DownloadConfigFileName": "wg0.conf"
 
-=======
-            "Port": "8080"
-        }
-    },
-    "Authenticators": {
-        "DefaultMethod": "totp",
-        "Issuer": "vpn.test",
-        "Methods": [
-            "totp"
-        ],
-        "DomainURL": "https://vpn.test:8080",
-        "OIDC": {
-            "IssuerURL": "",
-            "ClientSecret": "",
-            "ClientID": "",
-            "DeviceUsernameClaim": "",
-            "Scopes": []
->>>>>>> f124e2d0
         },
         "Management": {
             "Enabled": true,
