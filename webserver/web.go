package webserver

import (
	"bytes"
	"crypto/tls"
	"encoding/base64"
	"encoding/json"
	"fmt"
	"image/png"
	"log"
	"net/http"
	"net/url"
	"sort"
	"strings"
	"time"

	"github.com/NHAS/wag/config"
	"github.com/NHAS/wag/data"
	"github.com/NHAS/wag/router"
	"github.com/NHAS/wag/users"
	"github.com/NHAS/wag/utils"
	"github.com/NHAS/wag/webserver/authenticators"
	"github.com/NHAS/wag/webserver/resources"
	"github.com/boombuler/barcode"
	"github.com/boombuler/barcode/qr"

	"golang.zx2c4.com/wireguard/wgctrl/wgtypes"

	_ "github.com/NHAS/wag/webserver/authenticators/methods"
)

func Start(errChan chan<- error) error {

	//https://blog.cloudflare.com/exposing-go-on-the-internet/
	tlsConfig := &tls.Config{
		// Causes servers to use Go's default ciphersuite preferences,
		// which are tuned to avoid attacks. Does nothing on clients.
		PreferServerCipherSuites: true,
		// Only use curves which have assembly implementations
		CurvePreferences: []tls.CurveID{
			tls.CurveP256,
			tls.X25519, // Go 1.8 only
		},
		MinVersion: tls.VersionTLS12,
		CipherSuites: []uint16{
			tls.TLS_ECDHE_ECDSA_WITH_AES_256_GCM_SHA384,
			tls.TLS_ECDHE_RSA_WITH_AES_256_GCM_SHA384,
			tls.TLS_ECDHE_ECDSA_WITH_CHACHA20_POLY1305, // Go 1.8 only
			tls.TLS_ECDHE_RSA_WITH_CHACHA20_POLY1305,   // Go 1.8 only
			tls.TLS_ECDHE_ECDSA_WITH_AES_128_GCM_SHA256,
			tls.TLS_ECDHE_RSA_WITH_AES_128_GCM_SHA256,
		},
	}

	public := http.NewServeMux()
	public.HandleFunc("/static/", embeddedStatic)
	public.HandleFunc("/register_device", registerDevice)
	public.HandleFunc("/reachability", reachability)

	if config.Values().Webserver.Public.SupportsTLS() {

		go func() {

			srv := &http.Server{
				Addr:         config.Values().Webserver.Public.ListenAddress,
				ReadTimeout:  5 * time.Second,
				WriteTimeout: 10 * time.Second,
				IdleTimeout:  120 * time.Second,
				TLSConfig:    tlsConfig,
				Handler:      setSecurityHeaders(public),
			}

			errChan <- fmt.Errorf("TLS webserver public listener failed: %v", srv.ListenAndServeTLS(config.Values().Webserver.Public.CertPath, config.Values().Webserver.Public.KeyPath))
		}()
	} else {
		go func() {
			srv := &http.Server{
				Addr:         config.Values().Webserver.Public.ListenAddress,
				ReadTimeout:  5 * time.Second,
				WriteTimeout: 10 * time.Second,
				IdleTimeout:  120 * time.Second,
				Handler:      setSecurityHeaders(public),
			}

			errChan <- fmt.Errorf("webserver public listener failed: %v", srv.ListenAndServe())
		}()
	}

	tunnel := http.NewServeMux()

	tunnel.HandleFunc("/status/", status)
	tunnel.HandleFunc("/static/", embeddedStatic)

	for method, handler := range authenticators.MFA {
		tunnel.HandleFunc("/authorise/"+method+"/", handler.AuthorisationEndpoint)
		tunnel.HandleFunc("/register_mfa/"+method+"/", handler.RegistrationEndpoint)

	}
	tunnel.HandleFunc("/authorise/", authorise)
<<<<<<< HEAD
	tunnel.HandleFunc("/register_mfa/", registerMFA)

	tunnel.HandleFunc("/routes/", routes)
	tunnel.HandleFunc("/public_key/", publicKey)

=======
>>>>>>> f0b425a4
	tunnel.HandleFunc("/", index)

	tunnelListenAddress := config.Values().Wireguard.ServerAddress.String() + ":" + config.Values().Webserver.Tunnel.Port
	if config.Values().Webserver.Tunnel.SupportsTLS() {

		go func() {

			srv := &http.Server{
				Addr:         tunnelListenAddress,
				ReadTimeout:  5 * time.Second,
				WriteTimeout: 10 * time.Second,
				IdleTimeout:  120 * time.Second,
				TLSConfig:    tlsConfig,
				Handler:      setSecurityHeaders(tunnel),
			}

			errChan <- fmt.Errorf("TLS webserver tunnel listener failed: %v", srv.ListenAndServeTLS(config.Values().Webserver.Tunnel.CertPath, config.Values().Webserver.Tunnel.KeyPath))
		}()
	} else {
		go func() {
			srv := &http.Server{
				Addr:         tunnelListenAddress,
				ReadTimeout:  5 * time.Second,
				WriteTimeout: 10 * time.Second,
				IdleTimeout:  120 * time.Second,
				Handler:      setSecurityHeaders(tunnel),
			}

			errChan <- fmt.Errorf("webserver tunnel listener failed: %v", srv.ListenAndServe())
		}()
	}

	//Group the print statement so that multithreading wont disorder them
	log.Println("Started listening:\n",
		"\t\t\tTunnel Listener: ", tunnelListenAddress, "\n",
		"\t\t\tPublic Listener: ", config.Values().Webserver.Public.ListenAddress)
	return nil
}

func index(w http.ResponseWriter, r *http.Request) {
	// we have to take errant POST's from endpoints when they 302
	if r.Method != "GET" && r.Method != "POST" {
		http.NotFound(w, r)
		return
	}

	clientTunnelIp := utils.GetIPFromRequest(r)

	if router.IsAuthed(clientTunnelIp.String()) {
		w.Header().Set("Content-Type", "text/html; charset=UTF-8")
		w.Write([]byte(resources.MfaSuccess))
		return
	}

	user, err := users.GetUserFromAddress(clientTunnelIp)
	if err != nil {
		log.Println("unknown", clientTunnelIp, "could not get associated device:", err)
		http.Error(w, "Bad request", 400)
		return
	}

	if user.IsEnforcingMFA() {
		http.Redirect(w, r, "/authorise/", http.StatusTemporaryRedirect)
		return
	}

	http.Redirect(w, r, "/register_mfa/", http.StatusTemporaryRedirect)
}

func registerMFA(w http.ResponseWriter, r *http.Request) {
	// Have to take the errant posts we get from being redirected back here
	if r.Method != "GET" && r.Method != "POST" {
		http.NotFound(w, r)
		return
	}

	clientTunnelIp := utils.GetIPFromRequest(r)

	if router.IsAuthed(clientTunnelIp.String()) {
		w.Header().Set("Content-Type", "text/html; charset=UTF-8")
		w.Write([]byte(resources.MfaSuccess))
		return
	}

	user, err := users.GetUserFromAddress(clientTunnelIp)
	if err != nil {
		log.Println("unknown", clientTunnelIp, "could not get associated device:", err)
		http.Error(w, "Bad request", 400)
		return
	}

	if user.IsEnforcingMFA() {
		log.Println(user.Username, clientTunnelIp, "tried to re-register mfa despite already being registered")

		http.Error(w, "Bad request", 400)
		return
	}

	method := r.URL.Query().Get("method")
	if method == "" {
		method = config.Values().Authenticators.DefaultMethod
	}

	if method == "" || method == "select" {
		w.Header().Set("Content-Type", "text/html; charset=UTF-8")

		var menu resources.Menu

		keys := make([]string, 0, len(authenticators.MFA))
		for k := range authenticators.MFA {
			keys = append(keys, k)
		}
		sort.Strings(keys)

		for _, method := range keys {
			menu.MFAMethods = append(menu.MFAMethods, resources.MenuEntry{
				Path:         authenticators.MFA[method].Type(),
				FriendlyName: authenticators.MFA[method].FriendlyName(),
			})
		}

		menu.LastElement = len(menu.MFAMethods) - 1

		err = resources.MFARegistrationMenu.Execute(w, &menu)
		if err != nil {
			log.Println(user.Username, clientTunnelIp, "unable to build template:", err)
			http.Error(w, "Server error", 500)
		}

		return
	}

	mfaMethod, ok := authenticators.MFA[method]
	if !ok {
		log.Println(user.Username, clientTunnelIp, "Invalid MFA type requested: ", method)
		http.NotFound(w, r)
		return
	}

	mfaMethod.RegistrationHandler(w, r, user.Username, clientTunnelIp.String())
}

func authorise(w http.ResponseWriter, r *http.Request) {
	if r.Method != "GET" && r.Method != "POST" {
		http.NotFound(w, r)
		return
	}

	clientTunnelIp := utils.GetIPFromRequest(r)

	if router.IsAuthed(clientTunnelIp.String()) {
		w.Header().Set("Content-Type", "text/html; charset=UTF-8")
		w.Write([]byte(resources.MfaSuccess))
		return
	}

	user, err := users.GetUserFromAddress(clientTunnelIp)
	if err != nil {
		log.Println("unknown", clientTunnelIp, "could not get associated device:", err)
		http.Error(w, "Bad request", 400)
		return
	}

	if !user.IsEnforcingMFA() {
		http.Redirect(w, r, "/", http.StatusTemporaryRedirect)
		return
	}

	mfaMethod, ok := authenticators.MFA[user.GetMFAType()]
	if !ok {
		log.Println(user.Username, clientTunnelIp, "Invalid MFA type requested: ", user.GetMFAType())

		http.NotFound(w, r)
		return
	}

	mfaMethod.PromptHandler(w, r, user.Username, clientTunnelIp.String())
}

func reachability(w http.ResponseWriter, r *http.Request) {
	w.WriteHeader(http.StatusOK)
	w.Header().Add("Content-Type", "text/plain")
	w.Write([]byte("OK"))
}

func registerDevice(w http.ResponseWriter, r *http.Request) {
	if r.Method != "GET" {
		http.NotFound(w, r)
		return
	}

	remoteAddr := utils.GetIPFromRequest(r)

	key, err := url.PathUnescape(r.URL.Query().Get("key"))
	if err != nil {
		http.NotFound(w, r)
		return
	}

	if len(key) == 0 {
		log.Println("unknown", remoteAddr, "no registration key specified, ignoring")
		http.NotFound(w, r)
		return
	}

	username, overwrites, err := data.GetRegistrationToken(key)
	if err != nil {
		log.Println(username, remoteAddr, "failed to get registration key:", err)
		http.NotFound(w, r)
		return
	}

	var publickey, privatekey wgtypes.Key
	pubkeyParam, err := url.PathUnescape(r.URL.Query().Get("pubkey"))
	if err != nil {
		log.Println(username, remoteAddr, "failed to url decode public key paramter:", err)
		http.NotFound(w, r)
		return
	}

	if len(pubkeyParam) != 0 {
		publickey, err = wgtypes.ParseKey(pubkeyParam)
		if err != nil {
			log.Println(username, remoteAddr, "failed to unmarshal wireguard public key:", err)
			http.Error(w, "Server error", 500)
			return
		}
	} else {
		privatekey, err = wgtypes.GeneratePrivateKey()
		if err != nil {
			log.Println(username, remoteAddr, "failed to generate wireguard keys:", err)
			http.Error(w, "Server error", 500)
			return
		}
		publickey = privatekey.PublicKey()
	}

	user, err := users.GetUser(username)
	if err != nil {
		user, err = users.CreateUser(username)
		if err != nil {
			log.Println(username, remoteAddr, "unable create new user: "+err.Error())
			http.Error(w, "Server Error", 500)
			return
		}
	}

	var address string
	if overwrites != "" {

		err = user.SetDevicePublicKey(publickey.String(), overwrites)
		if err != nil {
			log.Println(username, remoteAddr, "could update '", overwrites, "': ", err)
			http.Error(w, "Server Error", 500)
			return
		}

		address = overwrites

	} else {

		device, err := user.AddDevice(publickey)
		if err != nil {
			log.Println(username, remoteAddr, "unable to add device: ", err)

			http.Error(w, "Server Error", 500)
			return
		}
		address = device.Address

		defer func() {
			if err != nil {
				log.Println(username, remoteAddr, "removing device (due to registration failure)")
				err := user.DeleteDevice(device.Address)
				if err != nil {
					log.Println(username, remoteAddr, "unable to remove wg device: ", err)
				}
			}
		}()
	}

	acl := config.GetEffectiveAcl(username)

	wgPublicKey, wgPort, err := router.ServerDetails()
	if err != nil {
		log.Println(username, remoteAddr, "unable access wireguard device: ", err)
		http.Error(w, "Server Error", 500)
		return
	}

	keyStr := privatekey.String()
	//Empty value of a private key in wgtype.Key
	if keyStr == "AAAAAAAAAAAAAAAAAAAAAAAAAAAAAAAAAAAAAAAAAAA=" {
		keyStr = ""
	}

	i := resources.Interface{
		ClientPrivateKey:  keyStr,
		ClientAddress:     address,
		ServerAddress:     fmt.Sprintf("%s:%d", config.Values().ExternalAddress, wgPort),
		ServerPublicKey:   wgPublicKey.String(),
		CapturedAddresses: append(acl.Allow, acl.Mfa...),
		DNS:               config.Values().DNS,
	}

	if r.URL.Query().Get("type") == "mobile" {
		w.Header().Set("Content-Type", "text/html; charset=UTF-8")

		var config bytes.Buffer
		err = resources.InterfaceTemplate.Execute(&config, &i)
		if err != nil {
			log.Println(username, remoteAddr, "failed to execute template to generate wireguard config:", err)
			http.Error(w, "Server Error", 500)
			return
		}

		image, err := qr.Encode(config.String(), qr.M, qr.Auto)
		if err != nil {
			log.Println(username, remoteAddr, "failed to generate qr code:", err)
			http.Error(w, "Server Error", 500)
		}

		image, err = barcode.Scale(image, 400, 400)
		if err != nil {
			log.Println(username, remoteAddr, "failed to output barcode bytes:", err)
			http.Error(w, "Server Error", 500)
		}

		var buff bytes.Buffer
		err = png.Encode(&buff, image)
		if err != nil {
			log.Println(user.Username, remoteAddr, "encoding mfa secret as png failed:", err)
			http.Error(w, "Unknown error", 500)
			return
		}

		qr := resources.QrCodeRegistrationDisplay{
			ImageData: "data:image/png;base64, " + base64.StdEncoding.EncodeToString(buff.Bytes()),
			Username:  username,
		}

		err = resources.DisplayRegistrationAsQRCodeTmpl.Execute(w, &qr)
		if err != nil {
			log.Println(username, remoteAddr, "failed to execute template to show qr code wireguard config:", err)
			http.Error(w, "Server Error", 500)
			return
		}

	} else {
		w.Header().Set("Content-Disposition", "attachment; filename=wg0.conf")
		err = resources.InterfaceTemplate.Execute(w, &i)
		if err != nil {
			log.Println(username, remoteAddr, "failed to execute template to generate wireguard config:", err)
			http.Error(w, "Server Error", 500)
			return
		}
	}

	//Finish registration process
	err = data.DeleteRegistrationToken(key)
	if err != nil {
		log.Println(username, remoteAddr, "expiring registration token failed:", err)
		http.Error(w, "Server Error", 500)
		return
	}

	logMsg := "registered as"
	if overwrites != "" {
		logMsg = "overwrote"
	}
	log.Println(username, remoteAddr, "successfully", logMsg, address, ":", publickey.String())
}

func status(w http.ResponseWriter, r *http.Request) {
	if r.Method != "GET" {
		http.NotFound(w, r)
		return
	}

	remoteAddress := utils.GetIPFromRequest(r)
	user, err := users.GetUserFromAddress(remoteAddress)
	if err != nil {
		log.Println(user.Username, remoteAddress, "Could not find user: ", err)
		http.Error(w, "Server Error", 500)
		return
	}

	acl := config.GetEffectiveAcl(user.Username)

<<<<<<< HEAD
	w.Write([]byte(strings.Join(append(acl.Allow, acl.Mfa...), ", ")))
=======
	status := struct {
		IsAuthorised bool
		Routes       []string
	}{
		IsAuthorised: router.IsAuthed(remoteAddress.String()),
		Routes:       append(acl.Allow, acl.Mfa...),
	}

	w.Header().Set("Content-Disposition", "attachment; filename=acl")
	w.Header().Set("Content-Type", "application/json")

	result, err := json.Marshal(&status)
	if err != nil {
		log.Println(user.Username, remoteAddress, "error marshalling status")
		http.Error(w, "Server Error", http.StatusInternalServerError)
		return
	}

	w.Write(result)
>>>>>>> f0b425a4
}

func publicKey(w http.ResponseWriter, r *http.Request) {
	if r.Method != "GET" {
		http.NotFound(w, r)
		return
	}

	w.Header().Set("Content-Disposition", "attachment; filename=pubkey")
	w.Header().Set("Content-Type", "text/plain")

	wgPublicKey, _, err := router.ServerDetails()
	if err != nil {
		log.Println("unable access wireguard device: ", err)
		http.Error(w, "Server Error", 500)
		return
	}

	w.Write([]byte(wgPublicKey.String()))
}<|MERGE_RESOLUTION|>--- conflicted
+++ resolved
@@ -11,7 +11,6 @@
 	"net/http"
 	"net/url"
 	"sort"
-	"strings"
 	"time"
 
 	"github.com/NHAS/wag/config"
@@ -97,14 +96,10 @@
 
 	}
 	tunnel.HandleFunc("/authorise/", authorise)
-<<<<<<< HEAD
 	tunnel.HandleFunc("/register_mfa/", registerMFA)
 
-	tunnel.HandleFunc("/routes/", routes)
 	tunnel.HandleFunc("/public_key/", publicKey)
 
-=======
->>>>>>> f0b425a4
 	tunnel.HandleFunc("/", index)
 
 	tunnelListenAddress := config.Values().Wireguard.ServerAddress.String() + ":" + config.Values().Webserver.Tunnel.Port
@@ -494,9 +489,6 @@
 
 	acl := config.GetEffectiveAcl(user.Username)
 
-<<<<<<< HEAD
-	w.Write([]byte(strings.Join(append(acl.Allow, acl.Mfa...), ", ")))
-=======
 	status := struct {
 		IsAuthorised bool
 		Routes       []string
@@ -516,7 +508,6 @@
 	}
 
 	w.Write(result)
->>>>>>> f0b425a4
 }
 
 func publicKey(w http.ResponseWriter, r *http.Request) {
